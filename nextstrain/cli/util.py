--- conflicted
+++ resolved
@@ -215,7 +215,6 @@
         return path.resolve()
 
 
-<<<<<<< HEAD
 def byte_quantity(quantity: str) -> int:
     """
     Parses a string *quantity* consisting of a number, optional whitespace, and
@@ -290,7 +289,8 @@
     }
 
     return int(value * unit_factor[units.lower()])
-=======
+
+
 def split_image_name(name: str) -> Tuple[str, str]:
     """
     Split the Docker image *name* into a (repository, tag) tuple.
@@ -306,5 +306,4 @@
     else:
         repository, tag = name, "latest"
 
-    return (repository, tag)
->>>>>>> 05ed802e
+    return (repository, tag)
--- conflicted
+++ resolved
@@ -7,14 +7,9 @@
 import requests
 import shutil
 import subprocess
-<<<<<<< HEAD
 from textwrap import dedent
-from typing import List
-from .. import runner, hostenv
-=======
 from typing import List, Tuple
 from .. import runner, hostenv, config
->>>>>>> 06d3e571
 from ..types import RunnerTestResults
 from ..util import warn, colored, capture_output, exec_or_return
 from ..volume import store_volume
